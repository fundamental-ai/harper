--- conflicted
+++ resolved
@@ -9,23 +9,14 @@
 [dependencies]
 anyhow = "1.0.95"
 ariadne = "0.4.1"
-<<<<<<< HEAD
-clap = { version = "4.5.23", features = ["derive"] }
-harper-literate-haskell = { path = "../harper-literate-haskell", version = "0.16.0" }
-harper-core = { path = "../harper-core", version = "0.16.0" }
-harper-comments = { path = "../harper-comments", version = "0.16.0" }
-harper-typst = { path = "../harper-typst", version = "0.16.0" }
-harper-stats = { path = "../harper-stats", version = "0.16.0" }
-serde_json = "1.0.135"
-=======
 clap = { version = "4.5.27", features = ["derive"] }
 harper-literate-haskell = { path = "../harper-literate-haskell", version = "0.17.0" }
 harper-core = { path = "../harper-core", version = "0.17.0" }
 harper-comments = { path = "../harper-comments", version = "0.17.0" }
 harper-typst = { path = "../harper-typst", version = "0.17.0" }
+harper-stats = { path = "../harper-stats", version = "0.17.0" }
 serde = { version = "1.0.214", features = ["derive"] }
 serde_json = "1.0.137"
->>>>>>> 48c217ce
 
 [features]
 default = []