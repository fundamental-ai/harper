--- conflicted
+++ resolved
@@ -1,14 +1,9 @@
 import './index.js';
 import { startCase } from 'lodash-es';
-<<<<<<< HEAD
-import { type App, PluginSettingTab, Setting } from 'obsidian';
+import { type App, BaseComponent, PluginSettingTab, SearchComponent, Setting } from 'obsidian';
 import type HarperPlugin from './index.js';
 import type { Settings } from './index.js';
-=======
-import { App, BaseComponent, PluginSettingTab, SearchComponent, Setting } from 'obsidian';
-import HarperPlugin, { Settings } from './index.js';
 import { Dialect, LintConfig } from 'harper.js';
->>>>>>> ec271626
 
 export class HarperSettingTab extends PluginSettingTab {
 	private plugin: HarperPlugin;
