import type { Extension } from '@codemirror/state';
import type { LintConfig, Linter, Suggestion } from 'harper.js';
import { LocalLinter, SuggestionKind, WorkerLinter, binary } from 'harper.js';
import { toArray } from 'lodash-es';
import { type App, Menu, Notice, Plugin, type PluginManifest } from 'obsidian';
import logoSvg from '../logo.svg';
<<<<<<< HEAD
=======
import { Plugin, Menu, PluginManifest, App, Notice } from 'obsidian';
import { Dialect, LintConfig, Linter, Suggestion } from 'harper.js';
import { LocalLinter, SuggestionKind, WorkerLinter, binaryInlined } from 'harper.js';
import { linter } from './lint';
import { Extension } from '@codemirror/state';
>>>>>>> ec271626
import { HarperSettingTab } from './HarperSettingTab';
import { linter } from './lint';

function suggestionToLabel(sug: Suggestion) {
	if (sug.kind() === SuggestionKind.Remove) {
		return 'Remove';
	} else if (sug.kind() === SuggestionKind.Replace) {
		return `Replace with “${sug.get_replacement_text()}”`;
	} else if (sug.kind() === SuggestionKind.InsertAfter) {
		return `Insert “${sug.get_replacement_text()}” after this.`;
	}
}

export type Settings = {
	ignoredLints?: string;
	useWebWorker: boolean;
	dialect?: Dialect;
	lintSettings: LintConfig;
	userDictionary?: string[];
};

export default class HarperPlugin extends Plugin {
	private harper: Linter;
	private editorExtensions: Extension[];

	constructor(app: App, manifest: PluginManifest) {
		super(app, manifest);
		this.harper = new WorkerLinter({ binary: binaryInlined });
		this.editorExtensions = [];
	}

	public async initializeFromSettings(settings: Settings | null) {
		if (settings == null) {
			settings = { useWebWorker: true, lintSettings: {} };
		}

		const oldSettings = await this.getSettings();

<<<<<<< HEAD
		if (settings.useWebWorker !== oldSettings.useWebWorker) {
=======
		if (
			settings.useWebWorker != oldSettings.useWebWorker ||
			settings.dialect != oldSettings.dialect
		) {
>>>>>>> ec271626
			if (settings.useWebWorker) {
				this.harper = new WorkerLinter({ binary: binaryInlined, dialect: settings.dialect });
			} else {
				this.harper = new LocalLinter({ binary: binaryInlined, dialect: settings.dialect });
			}
		} else {
			await this.harper.clearIgnoredLints();
		}

		if (settings.ignoredLints !== undefined) {
			await this.harper.importIgnoredLints(settings.ignoredLints);
		}

		if (settings.userDictionary != null && settings.userDictionary.length > 0) {
			await this.harper.importWords(settings.userDictionary);
		}

		await this.harper.setLintConfig(settings.lintSettings);
		this.harper.setup();

		// Reinitialize it.
		if (this.hasEditorLinter()) {
			this.disableEditorLinter();
			this.enableEditorLinter();
		}

		await this.saveData(settings);
	}

	public async reinitialize() {
		const settings = await this.getSettings();
		await this.initializeFromSettings(settings);
	}

	public async getSettings(): Promise<Settings> {
		const usingWebWorker = this.harper instanceof WorkerLinter;

		return {
			ignoredLints: await this.harper.exportIgnoredLints(),
			useWebWorker: usingWebWorker,
			lintSettings: await this.harper.getLintConfig(),
			userDictionary: await this.harper.exportWords(),
<<<<<<< HEAD
=======
			dialect: await this.harper.getDialect()
>>>>>>> ec271626
		};
	}

	async onload() {
		if (typeof Response === 'undefined') {
			new Notice('Please update your Electron version before running Harper.', 0);
			return;
		}

		const data = await this.loadData();
		await this.initializeFromSettings(data);
		this.registerEditorExtension(this.editorExtensions);
		this.setupCommands();
		this.setupStatusBar();
		this.enableEditorLinter();

		this.addSettingTab(new HarperSettingTab(this.app, this));
	}

	public async getDescriptions(): Promise<Record<string, string>> {
		return await this.harper.getLintDescriptions();
	}

	private setupStatusBar() {
		/** @type HTMLElement */
		const statusBarItem = this.addStatusBarItem();
		statusBarItem.className += ' mod-clickable';

		const button = document.createElement('span');
		button.style = 'width:24px';
		button.innerHTML = logoSvg;

		button.addEventListener('click', (event) => {
			const menu = new Menu();

			menu.addItem((item) =>
				item
					.setTitle(`${this.hasEditorLinter() ? 'Disable' : 'Enable'} automatic checking`)
					.setIcon('documents')
					.onClick(() => {
						this.toggleAutoLint();
					}),
			);

			menu.showAtMouseEvent(event);
		});

		statusBarItem.appendChild(button);
	}

	private setupCommands() {
		this.addCommand({
			id: 'harper-toggle-auto-lint',
			name: 'Toggle automatic grammar checking',
			callback: () => this.toggleAutoLint(),
		});
	}

	enableEditorLinter() {
		if (!this.hasEditorLinter()) {
			this.editorExtensions.push(this.constructEditorLinter());
			this.app.workspace.updateOptions();
			console.log('Enabled');
		}
	}

	disableEditorLinter() {
		while (this.hasEditorLinter()) {
			this.editorExtensions.pop();
		}
		this.app.workspace.updateOptions();
	}

	hasEditorLinter(): boolean {
		return this.editorExtensions.length !== 0;
	}

	private toggleAutoLint() {
		if (this.hasEditorLinter()) {
			this.disableEditorLinter();
		} else {
			this.enableEditorLinter();
		}
	}

	/** Construct the linter plugin that actually shows the errors. */
	private constructEditorLinter(): Extension {
		return linter(
			async (view) => {
				const text = view.state.doc.sliceString(-1);
				const chars = toArray(text);

				const lints = await this.harper.lint(text);

				return lints.map((lint) => {
					const span = lint.span();

					span.start = charIndexToCodePointIndex(span.start, chars);
					span.end = charIndexToCodePointIndex(span.end, chars);

					const actions = lint.suggestions().map((sug) => {
						return {
							name: suggestionToLabel(sug),
							apply: (view) => {
								if (sug.kind() === SuggestionKind.Remove) {
									view.dispatch({
										changes: {
											from: span.start,
											to: span.end,
											insert: '',
										},
									});
								} else if (sug.kind() === SuggestionKind.Replace) {
									view.dispatch({
										changes: {
											from: span.start,
											to: span.end,
											insert: sug.get_replacement_text(),
										},
									});
								} else if (sug.kind() === SuggestionKind.InsertAfter) {
									view.dispatch({
										changes: {
											from: span.end,
											to: span.end,
											insert: sug.get_replacement_text(),
										},
									});
								}
							},
						};
					});

					if (lint.lint_kind() === 'Spelling') {
						const word = lint.get_problem_text();

						actions.push({
							name: `Add “${word}” to your dictionary`,
							apply: (view) => {
								this.harper.importWords([word]);
								this.reinitialize();
							},
						});
					}

					return {
						from: span.start,
						to: span.end,
						severity: 'error',
						title: lint.lint_kind(),
						message: lint.message(),
						ignore: async () => {
							await this.harper.ignoreLint(lint);
							await this.reinitialize();
						},
						actions,
					};
				});
			},
			{
				delay: -1,
			},
		);
	}
}

/** Harper returns positions based on char indexes,
 * but Obsidian identifies locations in documents based on Unicode code points.
 * This converts between from the former to the latter.*/
function charIndexToCodePointIndex(index: number, sourceChars: string[]): number {
	let traversed = 0;

	for (let i = 0; i < index; i++) {
		const delta = sourceChars[i].length;

		traversed += delta;
	}

	return traversed;
}<|MERGE_RESOLUTION|>--- conflicted
+++ resolved
@@ -1,17 +1,9 @@
 import type { Extension } from '@codemirror/state';
 import type { LintConfig, Linter, Suggestion } from 'harper.js';
-import { LocalLinter, SuggestionKind, WorkerLinter, binary } from 'harper.js';
+import { Dialect, LocalLinter, SuggestionKind, WorkerLinter, binary } from 'harper.js';
 import { toArray } from 'lodash-es';
 import { type App, Menu, Notice, Plugin, type PluginManifest } from 'obsidian';
 import logoSvg from '../logo.svg';
-<<<<<<< HEAD
-=======
-import { Plugin, Menu, PluginManifest, App, Notice } from 'obsidian';
-import { Dialect, LintConfig, Linter, Suggestion } from 'harper.js';
-import { LocalLinter, SuggestionKind, WorkerLinter, binaryInlined } from 'harper.js';
-import { linter } from './lint';
-import { Extension } from '@codemirror/state';
->>>>>>> ec271626
 import { HarperSettingTab } from './HarperSettingTab';
 import { linter } from './lint';
 
@@ -50,14 +42,10 @@
 
 		const oldSettings = await this.getSettings();
 
-<<<<<<< HEAD
-		if (settings.useWebWorker !== oldSettings.useWebWorker) {
-=======
 		if (
 			settings.useWebWorker != oldSettings.useWebWorker ||
 			settings.dialect != oldSettings.dialect
 		) {
->>>>>>> ec271626
 			if (settings.useWebWorker) {
 				this.harper = new WorkerLinter({ binary: binaryInlined, dialect: settings.dialect });
 			} else {
@@ -100,10 +88,7 @@
 			useWebWorker: usingWebWorker,
 			lintSettings: await this.harper.getLintConfig(),
 			userDictionary: await this.harper.exportWords(),
-<<<<<<< HEAD
-=======
 			dialect: await this.harper.getDialect()
->>>>>>> ec271626
 		};
 	}
 
