use super::{
    hunspell::{parse_default_attribute_list, parse_default_word_list},
    seq_to_normalized,
};
use crate::edit_distance::edit_distance_min_alloc;
use hashbrown::HashMap;
use itertools::Itertools;
use lazy_static::lazy_static;
use smallvec::{SmallVec, ToSmallVec};
use std::sync::Arc;

use crate::{CharString, CharStringExt, WordMetadata};

use super::dictionary::Dictionary;
use super::FuzzyMatchResult;

/// A basic dictionary that allows words to be added after instantiating.
/// This is useful for user and file dictionaries that may change at runtime.
///
/// For immutable use-cases, such as the curated dictionary, prefer [`super::FstDictionary`],
/// as it is much faster.
///
/// To combine the contents of multiple dictionaries, regardless of type, use
/// [`super::MergedDictionary`].
#[derive(Debug, Clone, Eq, PartialEq)]
pub struct MutableDictionary {
    /// Storing a separate [`Vec`] for iterations speeds up spellchecking by
    /// ~16% at the cost of additional memory.
    ///
    /// This is likely due to increased locality 🤷.
    ///
    /// This list is sorted by word length (i.e. the shortest words are first).
    words: Vec<CharString>,
    /// A lookup list for each word length.
    /// Each index of this list will return the first index of [`Self::words`]
    /// that has a word whose index is that length.
    word_len_starts: Vec<usize>,
    /// All English words
    word_map: HashMap<CharString, WordMetadata>,
    /// A map from the lowercase versions of a word to the correct capitalization
    /// of that same word.
    ///
    /// It can be used to check if a word is correctly capitalized, or if it is valid, regardless of
    /// capitalization.
    word_map_lowercase: HashMap<CharString, CharString>,
}

/// The uncached function that is used to produce the original copy of the
/// curated dictionary.
fn uncached_inner_new() -> Arc<MutableDictionary> {
    let word_list = parse_default_word_list().unwrap();
    let attr_list = parse_default_attribute_list();

    // There will be at _least_ this number of words
    let mut word_map = HashMap::with_capacity(word_list.len());

    attr_list.expand_marked_words(word_list, &mut word_map);

    let mut words: Vec<CharString> = word_map.iter().map(|(v, _)| v.clone()).collect();

    words.sort_unstable();
    words.dedup();
    words.sort_unstable_by_key(|w| w.len());

    let mut word_map_lowercase = HashMap::with_capacity(word_map.len());
    for key in word_map.keys() {
        word_map_lowercase.insert(key.to_lower(), key.clone());
    }

    Arc::new(MutableDictionary {
        word_map,
        word_map_lowercase,
        word_len_starts: MutableDictionary::create_len_starts(&words),
        words,
    })
}

lazy_static! {
    static ref DICT: Arc<MutableDictionary> = uncached_inner_new();
}

impl MutableDictionary {
    pub fn new() -> Self {
        Self {
            words: Vec::new(),
            word_len_starts: Vec::new(),
            word_map: HashMap::new(),
            word_map_lowercase: HashMap::new(),
        }
    }

    /// Create a dictionary from the curated dictionary included
    /// in the Harper binary.
    /// Consider using [`super::FstDictionary::curated()`] instead, as it is more performant for spellchecking.
    pub fn curated() -> Arc<Self> {
        (*DICT).clone()
    }

    /// Appends words to the dictionary.
    /// It is significantly faster to append many words with one call than many
    /// distinct calls to this function.
    pub fn extend_words(
        &mut self,
        words: impl IntoIterator<Item = (impl AsRef<[char]>, WordMetadata)>,
    ) {
        let pairs: Vec<_> = words
            .into_iter()
            .filter_map(|(v, m)| {
                (!self.contains_word(v.as_ref())).then(|| (v.as_ref().to_smallvec(), m))
            })
            .collect();

        self.words.extend(pairs.iter().map(|(v, _)| v.clone()));
        self.words.sort_by_key(|w| w.len());
        self.word_len_starts = Self::create_len_starts(&self.words);
        self.word_map_lowercase
            .extend(pairs.iter().map(|(key, _)| (key.to_lower(), key.clone())));
        self.word_map.extend(pairs);
    }

    /// Append a single word to the dictionary.
    ///
    /// If you are appending many words, consider using [`Self::extend_words`]
    /// instead.
    pub fn append_word(&mut self, word: impl AsRef<[char]>, metadata: WordMetadata) {
        self.extend_words(std::iter::once((word.as_ref(), metadata)))
    }

    /// Append a single string to the dictionary.
    ///
    /// If you are appending many words, consider using [`Self::extend_words`]
    /// instead.
    pub fn append_word_str(&mut self, word: &str, metadata: WordMetadata) {
        self.append_word(word.chars().collect::<Vec<_>>(), metadata)
    }

    /// Create a lookup table for finding words of a specific length in a word
    /// list.
    fn create_len_starts(words: &[CharString]) -> Vec<usize> {
        let mut len_words: Vec<_> = words.to_vec();
        len_words.sort_by_key(|a| a.len());

        let mut word_len_starts = vec![0, 0];

        for (index, len) in len_words.iter().map(SmallVec::len).enumerate() {
            if word_len_starts.len() <= len {
                word_len_starts.resize(len, index);
                word_len_starts.push(index);
            }
        }

        word_len_starts
    }
}

impl Default for MutableDictionary {
    fn default() -> Self {
        Self::new()
    }
}

impl Dictionary for MutableDictionary {
    fn get_word_metadata(&self, word: &[char]) -> WordMetadata {
        let normalized = seq_to_normalized(word);
        let Some(correct_caps) = self.get_correct_capitalization_of(&normalized) else {
            return WordMetadata::default();
        };

        self.word_map
            .get(correct_caps)
            .cloned()
            .unwrap_or(WordMetadata::default())
    }

    fn contains_word(&self, word: &[char]) -> bool {
        let normalized = seq_to_normalized(word);
        let lowercase: CharString = normalized.to_lower();

        self.word_map_lowercase.contains_key(&lowercase)
    }

    fn contains_word_str(&self, word: &str) -> bool {
        let chars: CharString = word.chars().collect();
        self.contains_word(&chars)
    }

    fn get_word_metadata_str(&self, word: &str) -> WordMetadata {
        let chars: CharString = word.chars().collect();
        self.get_word_metadata(&chars)
    }

    fn get_correct_capitalization_of(&self, word: &[char]) -> Option<&'_ [char]> {
        let normalized = seq_to_normalized(word);
        let lowercase: CharString = normalized.to_lower();

        self.word_map_lowercase
            .get(&lowercase)
            .map(|v| v.as_slice())
    }

    /// Suggest a correct spelling for a given misspelled word.
    /// `Self::word` is assumed to be quite small (n < 100).
    /// `max_distance` relates to an optimization that allows the search
    /// algorithm to prune large portions of the search.
    fn fuzzy_match(
        &self,
        word: &[char],
        max_distance: u8,
        max_results: usize,
    ) -> Vec<FuzzyMatchResult> {
        let misspelled_charslice = seq_to_normalized(word);
        let misspelled_charslice_lower = misspelled_charslice.to_lower();

        let shortest_word_len = if misspelled_charslice.len() <= max_distance as usize {
            1
        } else {
            misspelled_charslice.len() - max_distance as usize
        };
        let longest_word_len = misspelled_charslice.len() + max_distance as usize;

        // Get candidate words
        let words_to_search = (shortest_word_len..=longest_word_len)
            .rev()
            .flat_map(|len| self.words_with_len_iter(len));

        // Pre-allocated vectors for the edit-distance calculation
        // 53 is the length of the longest word.
        let mut buf_a = Vec::with_capacity(53);
        let mut buf_b = Vec::with_capacity(53);

        // Sort by edit-distance
        words_to_search
            .filter_map(|word| {
                let dist =
                    edit_distance_min_alloc(&misspelled_charslice, word, &mut buf_a, &mut buf_b);
                let lowercase_dist = edit_distance_min_alloc(
                    &misspelled_charslice_lower,
                    word,
                    &mut buf_a,
                    &mut buf_b,
                );

                let smaller_dist = dist.min(lowercase_dist);
                if smaller_dist <= max_distance {
                    Some((word, smaller_dist))
                } else {
                    None
                }
            })
            .sorted_unstable_by_key(|a| a.1)
            .take(max_results)
            .map(|(word, edit_distance)| FuzzyMatchResult {
                word,
                edit_distance,
                metadata: self.get_word_metadata(word),
            })
            .collect()
    }

    fn fuzzy_match_str(
        &self,
        word: &str,
        max_distance: u8,
        max_results: usize,
    ) -> Vec<FuzzyMatchResult> {
        let word: Vec<_> = word.chars().collect();
        self.fuzzy_match(&word, max_distance, max_results)
    }

    fn words_iter(&self) -> Box<dyn Iterator<Item = &'_ [char]> + Send + '_> {
        Box::new(self.words.iter().map(|v| v.as_slice()))
    }

    fn words_with_len_iter(&self, len: usize) -> Box<dyn Iterator<Item = &'_ [char]> + Send + '_> {
        if len == 0 || len >= self.word_len_starts.len() {
            return Box::new(std::iter::empty());
        }

        let start = self.word_len_starts[len];
        let end = if len + 1 == self.word_len_starts.len() {
            self.words.len()
        } else {
            self.word_len_starts[len + 1]
        };

        Box::new(self.words[start..end].iter().map(|v| v.as_slice()))
    }

<<<<<<< HEAD
    fn word_count(&self) -> usize {
        self.words.len()
=======
    fn contains_exact_word(&self, word: &[char]) -> bool {
        self.word_map.contains_key(seq_to_normalized(word).as_ref())
    }

    fn contains_exact_word_str(&self, word: &str) -> bool {
        let word: CharString = word.chars().collect();
        self.contains_exact_word(word.as_ref())
>>>>>>> b1e4a31c
    }
}

#[cfg(test)]
mod tests {
    use crate::CharString;
    use itertools::Itertools;

    use crate::{Dictionary, MutableDictionary};

    #[test]
    fn words_with_len_contains_self() {
        let dict = MutableDictionary::curated();

        let word: CharString = "hello".chars().collect();
        let words_with_same_len = dict.words_with_len_iter(word.len()).collect_vec();
        assert!(words_with_same_len.contains(&&word[..]));
    }

    #[test]
    fn curated_contains_no_duplicates() {
        let dict = MutableDictionary::curated();
        assert!(dict.words.iter().all_unique());
    }

    #[test]
    fn curated_matches_capitalized() {
        let dict = MutableDictionary::curated();
        assert!(dict.contains_word_str("this"));
        assert!(dict.contains_word_str("This"));
    }

    #[test]
    fn this_is_noun() {
        let dict = MutableDictionary::curated();
        assert!(dict.get_word_metadata_str("this").is_noun());
        assert!(dict.get_word_metadata_str("This").is_noun());
    }

    #[test]
    fn than_is_conjunction() {
        let dict = MutableDictionary::curated();
        assert!(dict.get_word_metadata_str("than").is_conjunction());
        assert!(dict.get_word_metadata_str("Than").is_conjunction());
    }

    #[test]
    fn herself_is_pronoun() {
        let dict = MutableDictionary::curated();
        assert!(dict.get_word_metadata_str("herself").is_pronoun_noun());
        assert!(dict.get_word_metadata_str("Herself").is_pronoun_noun());
    }

    #[test]
    fn discussion_171() {
        let dict = MutableDictionary::curated();
        assert!(dict.contains_word_str("natively"));
    }

    #[test]
    fn im_is_common() {
        let dict = MutableDictionary::curated();
        assert!(dict.get_word_metadata_str("I'm").common);
    }

    #[test]
    fn fuzzy_result_sorted_by_edit_distance() {
        let dict = MutableDictionary::curated();

        let results = dict.fuzzy_match_str("hello", 3, 100);
        let is_sorted_by_dist = results
            .iter()
            .map(|fm| fm.edit_distance)
            .tuple_windows()
            .all(|(a, b)| a <= b);

        assert!(is_sorted_by_dist)
    }

    #[test]
    fn there_is_not_a_pronoun() {
        let dict = MutableDictionary::curated();

        assert!(!dict.get_word_metadata_str("there").is_noun());
        assert!(!dict.get_word_metadata_str("there").is_pronoun_noun());
    }
}<|MERGE_RESOLUTION|>--- conflicted
+++ resolved
@@ -286,10 +286,10 @@
         Box::new(self.words[start..end].iter().map(|v| v.as_slice()))
     }
 
-<<<<<<< HEAD
     fn word_count(&self) -> usize {
         self.words.len()
-=======
+    }
+
     fn contains_exact_word(&self, word: &[char]) -> bool {
         self.word_map.contains_key(seq_to_normalized(word).as_ref())
     }
@@ -297,7 +297,6 @@
     fn contains_exact_word_str(&self, word: &str) -> bool {
         let word: CharString = word.chars().collect();
         self.contains_exact_word(word.as_ref())
->>>>>>> b1e4a31c
     }
 }
 
