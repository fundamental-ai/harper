use crate::patterns::{ExactPhrase, OwnedPatternExt};

use super::{LintGroup, MapPhraseLinter};

/// Produce a [`LintGroup`] that looks for errors in common phrases.
/// Comes pre-configured with the recommended default settings.
pub fn lint_group() -> LintGroup {
    let mut group = LintGroup::default();

    macro_rules! add_similar_mappings {
        ($group:expr, { $($name:expr => ($phrase:expr, $threshold:expr)),+ $(,)? }) => {
            $(
                $group.add(
                    $name,
                    Box::new(MapPhraseLinter::new_similar_to_phrase($phrase, $threshold)),
                );
            )+
        };
    }

    // These are rules that look for phrases that are _almost_ but not exactly
    // equal to the correct form (shown on the right).
    //
    // The number is the allowed edit distance per word to search for.
    add_similar_mappings!(group, {
        "TurnItOff"          => ("turn it off", 1),
        "HumanLife"          => ("human life", 1),
        "ThatChallenged"     => ("that challenged", 2),
        "NoLonger"           => ("no longer", 1),
        "NeedHelp"           => ("need help", 1),
        "OfCourse"           => ("of course", 1),
        "AndTheLike"         => ("and the like", 1),
        "BadRap"             => ("bad rap", 1),
        "BatedBreath"        => ("bated breath", 1),
        "BeckAndCall"        => ("beck and call", 1),
        "HungerPang"         => ("hunger pang", 2),
        "EnMasse"            => ("en masse", 1),
        "LetAlone"           => ("let alone", 1),
        "SneakingSuspicion"  => ("sneaking suspicion", 3),
        "SpecialAttention"   => ("special attention", 1),
        "SupposedTo"         => ("supposed to", 1),
        "KindRegards"         => ("kind regards", 1),
        "ThoughtProcess"         => ("thought process", 1),
    });

    macro_rules! add_exact_mappings {
        ($group:expr, {
            $($name:expr => ($input:expr, $corrections:expr, $hint:expr, $description:expr)),+ $(,)?
        }) => {
            $(
                $group.add(
                    $name,
                    Box::new(MapPhraseLinter::new_exact_phrase(
                        $input,
                        $corrections,
                        $hint,
                        $description,
                    )),
                );
            )+
        };
    }

    add_exact_mappings!(group, {
        // The name of the rule
        "ChangeTack" => (
            // The exact phrase to look for.
            "change tact",
            // The corrections to provide.
            ["change tack"],
            // The message to be shown with the error.
            "Did you mean the sailing idiom?",
            // A description of the rule.
            "Locates minor errors in the sailing idiom `change tack`."
        ),
        "WantBe" => (
            "want be",
            ["won't be", "want to be"],
            "Did you mean `won't be` or `want to be`?",
            "Detects incorrect usage of `want be` and suggests `won't be` or `want to be` based on context."
        ),
        "StateOfTheArt" => (
            "state of art",
            ["state of the art"],
            "Did you mean `state of the art`?",
            "Detects incorrect usage of `state of art` and suggests `state of the art` as the correct phrase."
        ),
        "FaceFirst" => (
            "face first into",
            ["face-first into"],
            "Should this be `face-first`?",
            "Ensures `face first` is correctly hyphenated as `face-first` when used before `into`."
        ),
        "EludedTo" => (
            "eluded to",
            ["alluded to"],
            "Did you mean `alluded to`?",
            "Corrects `eluded to` to `alluded to` in contexts referring to indirect references."
        ),
        "BaitedBreath" => (
            "baited breath",
            ["bated breath"],
            "Did you mean `bated breath`?",
            "Ensures `bated breath` is written correctly, as `baited breath` is incorrect."
        ),
        "BareInMind" => (
            "bare in mind",
            ["bear in mind"],
            "Did you mean `bear in mind`?",
            "Ensures the phrase `bear in mind` is used correctly instead of `bare in mind`."
        ),
        "MutePoint" => (
            "mute point",
            ["moot point"],
            "Did you mean `moot point`?",
            "Ensures `moot point` is used instead of `mute point`, as `moot` means debatable or irrelevant."
        ),
        "RoadMap" => (
            "roadmap",
            ["road map"],
            "Did you mean `road map`?",
            "Detects when `roadmap` is used instead of `road map`, prompting the correct spacing."
        ),
        "SameAs" => (
            "same then",
            ["same as"],
            "Did you mean `same as`?",
            "Corrects the incorrect phrase `same then` to the standard `same as`."
        ),
        "SoonerOrLater" => (
            "sooner than later",
            ["sooner rather than later", "sooner or later"],
            "Did you mean `sooner rather than later` or `sooner or later`?",
            "Fixes the improper phrase `sooner than later` by suggesting standard alternatives."
        ),
        "HadOf" => (
            "had of",
            ["had have", "had've"],
            "Did you mean `had have` or `had've`?",
            "Flags the unnecessary use of `of` after `had` and suggests the correct forms."
        ),
        "FatalOutcome" => (
            "fatal outcome",
            ["death"],
            "Consider using `death` for clarity.",
            "Replaces `fatal outcome` with the more direct term `death` for conciseness."
        ),
        "NotTo" => (
            "no to",
            ["not to"],
            "Did you mean `not to`?",
            "Corrects `no to` to `not to`, ensuring proper negation."
        ),
        "ThatThis" => (
            "the this",
            ["that this"],
            "Did you mean `that this`?",
            "Fixes `the this` to the correct phrase `that this`."
        ),
        "CondenseAllThe" => (
            "all of the",
            ["all the"],
            "Consider simplifying to `all the`.",
            "Suggests removing `of` in `all of the` for a more concise phrase."
        ),
        "AvoidAndAlso" => (
            "and also",
            ["and"],
            "Consider using just `and`.",
            "Reduces redundancy by replacing `and also` with `and`."
        ),
        "AndIn" => (
            "an in",
            ["and in"],
            "Did you mean `and in`?",
            "Fixes the incorrect phrase `an in` to `and in` for proper conjunction usage."
        ),
        "BeenThere" => (
            "bee there",
            ["been there"],
            "Did you mean `been there`?",
            "Corrects the misspelling `bee there` to the proper phrase `been there`."
        ),
        "CanBeSeen" => (
            "can be seem",
            ["can be seen"],
            "Did you mean `can be seen`?",
            "Corrects `can be seem` to the proper phrase `can be seen`."
        ),
        "GoingTo" => (
            "gong to",
            ["going to"],
            "Did you mean `going to`?",
            "Corrects `gong to` to the intended phrase `going to`."
        ),
        "IAm" => (
            "I a m",
            ["I am"],
            "Did you mean `I am`?",
            "Fixes the incorrect spacing in `I a m` to properly form `I am`."
        ),
        "ItCan" => (
            "It cam",
            ["It can"],
            "Did you mean `It can`?",
            "Corrects the misspelling `It cam` to the proper phrase `It can`."
        ),
        "MyHouse" => (
            "mu house",
            ["my house"],
            "Did you mean `my house`?",
            "Fixes the typo `mu house` to `my house`."
        ),
<<<<<<< HEAD
        "OperativeSystem" => (
            "operative system",
            ["operating system"],
            "Did you mean `operating system`?",
            "Ensures `operating system` is used correctly instead of `operative system`."
        ),
        "OperativeSystems" => (
            "operative systems",
            ["operating systems"],
            "Did you mean `operating systems`?",
            "Ensures `operating systems` is used correctly instead of `operative systems`."
        ),
=======
        "BanTogether" => (
            "ban together",
            ["band together"],
            "Did you mean 'band together'?",
            "Detects and corrects the common error of using `ban together` instead of the idiom `band together`, which means to unite or join forces."
        )
>>>>>>> f45c4e18
    });

    group.add("FastPaste", Box::new(MapPhraseLinter::new(
            Box::new(ExactPhrase::from_phrase("fast paste").or(Box::new(ExactPhrase::from_phrase("fast-paste")))),
            ["fast-paced"],
            "Did you mean `fast-paced`?",
            "Detects incorrect usage of `fast paste` or `fast-paste` and suggests `fast-paced` as the correct phrase."
        )));

    group.set_all_rules_to(Some(true));

    group
}

#[cfg(test)]
mod tests {
    use crate::linting::tests::{assert_lint_count, assert_suggestion_result};

    use super::lint_group;

    #[test]
    fn issue_574() {
        assert_lint_count("run by one", lint_group(), 0);
    }

    #[test]
    fn turn_it_off_clean_lower() {
        assert_lint_count("turn it off", lint_group(), 0);
    }

    #[test]
    fn turn_it_off_clean_upper() {
        assert_lint_count("Turn it off", lint_group(), 0);
    }

    #[test]
    fn of_confusion() {
        assert_suggestion_result("Turn it of", lint_group(), "Turn it off");
    }

    #[test]
    fn i_and_of_confusion() {
        assert_suggestion_result("Turn i of", lint_group(), "Turn it off");
    }

    #[test]
    fn off_course() {
        assert_suggestion_result(
            "Yes, off course we should do that.",
            lint_group(),
            "Yes, of course we should do that.",
        );
    }

    #[test]
    fn o_course() {
        assert_suggestion_result(
            "Yes, o course we should do that.",
            lint_group(),
            "Yes, of course we should do that.",
        );
    }

    #[test]
    fn bad_rep() {
        assert_suggestion_result("bad rep", lint_group(), "bad rap");
    }

    #[test]
    fn baited_breath() {
        assert_suggestion_result("baited breath", lint_group(), "bated breath");
    }

    #[test]
    fn change_tact() {
        assert_suggestion_result("change tact", lint_group(), "change tack");
    }

    #[test]
    fn hunger_pain() {
        assert_suggestion_result("hunger pain", lint_group(), "hunger pang");
    }

    #[test]
    fn in_mass() {
        assert_suggestion_result("in mass", lint_group(), "en masse");
    }

    #[test]
    fn let_along() {
        assert_suggestion_result("let along", lint_group(), "let alone");
    }

    #[test]
    fn sneaky_suspicion() {
        assert_suggestion_result("sneaky suspicion", lint_group(), "sneaking suspicion");
    }

    #[test]
    fn supposed_to() {
        assert_suggestion_result("suppose to", lint_group(), "supposed to");
    }

    #[test]
    fn spacial_attention() {
        assert_suggestion_result("spacial attention", lint_group(), "special attention");
    }

    #[test]
    fn now_on_hold() {
        assert_lint_count("Those are now on hold for month.", lint_group(), 0);
    }

    #[test]
    fn operative_system() {
        assert_suggestion_result(
            "COS is a operative system made with the COSMOS Kernel and written in C#, COS its literally the same than MS-DOS but written in C# and open-source.",
            lint_group(),
            "COS is a operating system made with the COSMOS Kernel and written in C#, COS its literally the same than MS-DOS but written in C# and open-source.",
        );
    }

    #[test]
    fn operative_systems() {
        assert_suggestion_result(
            "My dotfiles for my operative systems and other configurations.",
            lint_group(),
            "My dotfiles for my operating systems and other configurations.",
        );
    }
}<|MERGE_RESOLUTION|>--- conflicted
+++ resolved
@@ -211,7 +211,6 @@
             "Did you mean `my house`?",
             "Fixes the typo `mu house` to `my house`."
         ),
-<<<<<<< HEAD
         "OperativeSystem" => (
             "operative system",
             ["operating system"],
@@ -224,14 +223,12 @@
             "Did you mean `operating systems`?",
             "Ensures `operating systems` is used correctly instead of `operative systems`."
         ),
-=======
         "BanTogether" => (
             "ban together",
             ["band together"],
             "Did you mean 'band together'?",
             "Detects and corrects the common error of using `ban together` instead of the idiom `band together`, which means to unite or join forces."
         )
->>>>>>> f45c4e18
     });
 
     group.add("FastPaste", Box::new(MapPhraseLinter::new(
