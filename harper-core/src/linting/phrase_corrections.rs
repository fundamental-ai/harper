--- conflicted
+++ resolved
@@ -649,13 +649,12 @@
             "Use `nerve-racking` for something that causes anxiety or tension.",
             "Corrects common misspellings and missing hyphen in `nerve-racking`."
         ),
-<<<<<<< HEAD
         "InAndOfItself" => (
             ["in of itself"],
             ["in and of itself"],
             "Use `in and of itself` for referring to something's inherent or intrinsic quality.",
             "Corrects nonstandard `in of itself` to standard `in and of itself`."
-=======
+        ),
         "ALotWorst" => (
             ["a lot worst", "alot worst"],
             ["a lot worse"],
@@ -697,7 +696,6 @@
             ["worst ever"],
             "Use `worst` for the extreme case. (`Worse` is for comparing)",
             "Corrects `worse ever` to `worst ever` for proper comparative usage."
->>>>>>> 661611c9
         ),
         "Monumentous" => (
             ["monumentous"],
@@ -999,7 +997,6 @@
     }
 
     #[test]
-<<<<<<< HEAD
     fn detect_atomic_in_of_itself() {
         assert_suggestion_result("in of itself", lint_group(), "in and of itself");
     }
@@ -1010,7 +1007,10 @@
             "This is not entirely unexpected in of itself, as Git and GitHub Desktop both generally prove fairly bad at delineating context intelligently...",
             lint_group(),
             "This is not entirely unexpected in and of itself, as Git and GitHub Desktop both generally prove fairly bad at delineating context intelligently...",
-=======
+        )
+    }
+
+    #[test]
     fn detect_a_lot_worse_atomic() {
         assert_suggestion_result("a lot worst", lint_group(), "a lot worse");
     }
@@ -1114,7 +1114,6 @@
             "The Bcl package family is one of the worse ever published by Microsoft.",
             lint_group(),
             "The Bcl package family is one of the worst ever published by Microsoft.",
->>>>>>> 661611c9
         );
     }
 
