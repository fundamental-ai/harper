{
	"affixes": {
		"K": {
			"#": "'pro-' prefix",
			"kind": "prefix",
			"cross_product": true,
			"replacements": [
				{
					"remove": "",
					"add": "pro",
					"condition": "."
				}
			],
			"target_metadata": {},
			"base_metadata": {}
		},
		"L": {
			"#": "'-ment' suffix",
			"kind": "suffix",
			"cross_product": true,
			"replacements": [
				{
					"remove": "",
					"add": "ment",
					"condition": "."
				}
			],
			"target_metadata": {},
			"base_metadata": {}
		},
		"E": {
			"#": "'dis-' prefix",
			"kind": "prefix",
			"cross_product": true,
			"replacements": [
				{
					"remove": "",
					"add": "dis",
					"condition": "."
				}
			],
			"target_metadata": {},
			"base_metadata": {}
		},
		"Y": {
			"#": "'-ly' suffix",
			"kind": "suffix",
			"cross_product": true,
			"replacements": [
				{
					"remove": "",
					"add": "ly",
					"condition": "."
				}
			],
<<<<<<< HEAD
			"target_metadata": {},
			"base_metadata": {}
=======
			"adds_metadata": {
				"adjective": {},
				"adverb": {}
			},
			"gifts_metadata": {}
>>>>>>> f1dafbe6
		},
		"U": {
			"#": "'un-' prefix",
			"kind": "prefix",
			"cross_product": true,
			"replacements": [
				{
					"remove": "",
					"add": "un",
					"condition": "."
				}
			],
			"target_metadata": {},
			"base_metadata": {}
		},
		"H": {
			"#": "'-ieth' suffix",
			"kind": "suffix",
			"cross_product": false,
			"replacements": [
				{
					"remove": "y",
					"add": "ieth",
					"condition": "y"
				},
				{
					"remove": "",
					"add": "th",
					"condition": "[^y]"
				}
			],
			"target_metadata": {},
			"base_metadata": {}
		},
		"T": {
			"#": "'-(i)est' suffix",
			"kind": "suffix",
			"cross_product": false,
			"replacements": [
				{
					"remove": "",
					"add": "st",
					"condition": "e"
				},
				{
					"remove": "y",
					"add": "iest",
					"condition": "[^aeiou]y"
				},
				{
					"remove": "",
					"add": "est",
					"condition": "[aeiou]y"
				},
				{
					"remove": "",
					"add": "est",
					"condition": "[^ey]"
				}
			],
			"target_metadata": {},
			"base_metadata": {}
		},
		"R": {
			"#": "'-(i)er' suffix",
			"kind": "suffix",
			"cross_product": true,
			"replacements": [
				{
					"remove": "",
					"add": "r",
					"condition": "e"
				},
				{
					"remove": "y",
					"add": "ier",
					"condition": "[^aeiou]y"
				},
				{
					"remove": "",
					"add": "er",
					"condition": "[aeiou]y"
				},
				{
					"remove": "",
					"add": "er",
					"condition": "[^ey]"
				}
			],
			"target_metadata": {
				"adjective": {}
			},
			"base_metadata": {}
		},
		"C": {
			"#": "'de-' prefix",
			"kind": "prefix",
			"cross_product": true,
			"replacements": [
				{
					"remove": "",
					"add": "de",
					"condition": "."
				}
			],
			"target_metadata": {},
			"base_metadata": {}
		},
		"V": {
			"#": "'-ive' suffix",
			"kind": "suffix",
			"cross_product": false,
			"replacements": [
				{
					"remove": "e",
					"add": "ive",
					"condition": "e"
				},
				{
					"remove": "",
					"add": "ive",
					"condition": "[^e]"
				}
			],
			"target_metadata": {},
			"base_metadata": {}
		},
		"N": {
			"#": "nominalization suffixes: -ion, -ication, -en",
			"kind": "suffix",
			"cross_product": true,
			"replacements": [
				{
					"remove": "e",
					"add": "ion",
					"condition": "e"
				},
				{
					"remove": "y",
					"add": "ication",
					"condition": "y"
				},
				{
					"remove": "",
					"add": "en",
					"condition": "[^ey]"
				}
			],
			"target_metadata": {},
			"base_metadata": {}
		},
		"A": {
			"#": "'re-' prefix",
			"kind": "prefix",
			"cross_product": true,
			"replacements": [
				{
					"remove": "",
					"add": "re",
					"condition": "."
				}
			],
			"target_metadata": {},
			"base_metadata": {}
		},
		"Z": {
			"#": "'-(i)(e)rs' suffix",
			"kind": "suffix",
			"cross_product": true,
			"replacements": [
				{
					"remove": "",
					"add": "rs",
					"condition": "e"
				},
				{
					"remove": "y",
					"add": "iers",
					"condition": "[^aeiou]y"
				},
				{
					"remove": "",
					"add": "ers",
					"condition": "[aeiou]y"
				},
				{
					"remove": "",
					"add": "ers",
					"condition": "[^ey]"
				}
			],
			"target_metadata": {},
			"base_metadata": {}
		},
		"P": {
			"#": "'-(i)ness' suffix",
			"kind": "suffix",
			"cross_product": true,
			"replacements": [
				{
					"remove": "y",
					"add": "iness",
					"condition": "[^aeiou]y"
				},
				{
					"remove": "",
					"add": "ness",
					"condition": "[aeiou]y"
				},
				{
					"remove": "",
					"add": "ness",
					"condition": "[^y]"
				}
			],
			"target_metadata": {},
			"base_metadata": {}
		},
		"M": {
			"#": "-'s possessive suffix; contraction of 'has' and 'is",
			"kind": "suffix",
			"cross_product": true,
			"replacements": [
				{
					"remove": "",
					"add": "'s",
					"condition": "."
				}
			],
			"target_metadata": {
				"noun": {
					"is_possessive": true
				}
			},
			"base_metadata": {
				"noun": {}
			}
		},
		"F": {
			"#": "'con-' prefix",
			"kind": "prefix",
			"cross_product": true,
			"replacements": [
				{
					"remove": "",
					"add": "con",
					"condition": "."
				}
			],
			"target_metadata": {},
			"base_metadata": {}
		},
		"B": {
			"#": "'-able' suffix",
			"kind": "suffix",
			"cross_product": true,
			"replacements": [
				{
					"remove": "",
					"add": "able",
					"condition": "[^aeiou]"
				},
				{
					"remove": "",
					"add": "able",
					"condition": "ee"
				},
				{
					"remove": "e",
					"add": "able",
					"condition": "[^aeiou]e"
				}
			],
			"target_metadata": {},
			"base_metadata": {}
		},
		"S": {
			"#": "'-(i)(e)s' plural suffix",
			"kind": "suffix",
			"cross_product": true,
			"replacements": [
				{
					"remove": "y",
					"add": "ies",
					"condition": "[^aeiou]y"
				},
				{
					"remove": "",
					"add": "s",
					"condition": "[aeiou]y"
				},
				{
					"remove": "",
					"add": "es",
					"condition": "[sxzh]"
				},
				{
					"remove": "",
					"add": "s",
					"condition": "[^sxzhy]"
				}
			],
			"target_metadata": {
				"noun": {
					"is_plural": true
				}
			},
			"base_metadata": {}
		},
		"D": {
			"#": "'-(e)d' suffix",
			"kind": "suffix",
			"cross_product": true,
			"replacements": [
				{
					"remove": "",
					"add": "d",
					"condition": "e"
				},
				{
					"remove": "y",
					"add": "ied",
					"condition": "[^aeiou]y"
				},
				{
					"remove": "",
					"add": "ed",
					"condition": "[^ey]"
				},
				{
					"remove": "",
					"add": "ed",
					"condition": "[aeiou]y"
				}
			],
			"target_metadata": {
				"kind": {
					"kind": "Adjective"
				}
			},
			"base_metadata": {}
		},
		"G": {
			"#": "'-ing' suffix",
			"kind": "suffix",
			"cross_product": true,
			"replacements": [
				{
					"remove": "e",
					"add": "ing",
					"condition": "e"
				},
				{
					"remove": "",
					"add": "ing",
					"condition": "[^e]"
				}
			],
			"target_metadata": {
				"verb": {},
				"noun": null,
				"adjective": null
			},
			"base_metadata": {}
		},
		"Q": {
			"#": "'-ally' suffix",
			"kind": "suffix",
			"cross_product": true,
			"replacements": [
				{
					"remove": "",
					"add": "ally",
					"condition": "."
				}
			],
			"target_metadata": {},
			"base_metadata": {}
		},
		"O": {
			"#": "'-ful' suffix",
			"kind": "suffix",
			"cross_product": true,
			"replacements": [
				{
					"remove": "",
					"add": "ful",
					"condition": "."
				}
			],
			"target_metadata": {},
			"base_metadata": {}
		},
		"I": {
			"#": "'in-' prefix",
			"kind": "prefix",
			"cross_product": true,
			"replacements": [
				{
					"remove": "",
					"add": "in",
					"condition": "."
				}
			],
			"target_metadata": {},
			"base_metadata": {}
		},
		"X": {
			"#": "'-ions', '-ications', '-ens' suffixes",
			"kind": "suffix",
			"cross_product": true,
			"replacements": [
				{
					"remove": "e",
					"add": "ions",
					"condition": "e"
				},
				{
					"remove": "y",
					"add": "ications",
					"condition": "y"
				},
				{
					"remove": "",
					"add": "ens",
					"condition": "[^ey]"
				}
			],
			"target_metadata": {},
			"base_metadata": {}
		},
		"J": {
			"#": "'-ings' suffix",
			"kind": "suffix",
			"cross_product": true,
			"replacements": [
				{
					"remove": "e",
					"add": "ings",
					"condition": "e"
				},
				{
					"remove": "",
					"add": "ings",
					"condition": "[^e]"
				}
			],
			"target_metadata": {},
			"base_metadata": {}
		},
		"1": {
			"#": "singular noun property",
			"kind": "property",
			"cross_product": true,
			"replacements": [],
			"target_metadata": {},
			"base_metadata": {
				"noun": {
					"is_plural": false
				}
			}
		},
		"2": {
			"#": "proper noun property",
			"kind": "property",
			"cross_product": true,
			"replacements": [],
			"target_metadata": {},
			"base_metadata": {
				"noun": {
					"is_proper": true
				}
			}
		},
		"3": {
			"#": "linking verb property",
			"kind": "property",
			"cross_product": true,
			"replacements": [],
			"target_metadata": {},
			"base_metadata": {
				"verb": {
					"is_linking": true
				}
			}
		},
		"4": {
			"#": "verb property",
			"kind": "property",
			"cross_product": true,
			"replacements": [],
			"target_metadata": {},
			"base_metadata": {
				"verb": {}
			}
		},
		"5": {
			"#": "adjective property",
			"kind": "property",
			"cross_product": true,
			"replacements": [],
			"target_metadata": {},
			"base_metadata": {
				"adjective": {}
			}
		},
		"6": {
			"#": "swear word property",
			"kind": "property",
			"cross_product": true,
			"replacements": [],
			"target_metadata": {
				"swear": true
			},
			"base_metadata": {
				"swear": true
			}
		},
		"7": {
			"#": "conjunction property",
			"kind": "property",
			"cross_product": true,
			"replacements": [],
			"target_metadata": {},
			"base_metadata": {
				"conjunction": {}
			}
		},
		"8": {
			"#": "pronoun property",
			"kind": "property",
			"cross_product": true,
			"replacements": [],
			"target_metadata": {},
			"base_metadata": {
				"pronoun": {}
			}
		},
		"9": {
			"#": "plural noun property",
			"kind": "property",
			"cross_product": true,
			"replacements": [],
			"target_metadata": {},
			"base_metadata": {
				"noun": {
					"is_plural": true
				}
			}
		},
		"~": {
			"#": "common word property",
			"kind": "property",
			"cross_product": true,
			"replacements": [],
			"target_metadata": {},
			"base_metadata": {
				"common": true
			}
		},
		"+": {
			"#": "preposition property",
			"kind": "property",
			"cross_product": true,
			"replacements": [],
			"target_metadata": {},
			"base_metadata": {
				"preposition": true
			}
		},
		"-": {
			"#": "determiner property",
			"kind": "property",
			"cross_product": true,
			"replacements": [],
			"target_metadata": {},
			"base_metadata": {
				"determiner": true
			}
		},
		"j": {
			"#": "adverb property",
			"kind": "property",
			"cross_product": true,
			"replacements": [],
			"target_metadata": {},
			"base_metadata": {
				"adverb": {}
			}
		},
		"s": {
			"#": "subject case property",
			"kind": "property",
			"cross_product": true,
			"replacements": [],
			"target_metadata": {},
			"base_metadata": {
				"pronoun": {}
			}
		},
		"o": {
			"#": "object case property",
			"kind": "property",
			"cross_product": true,
			"replacements": [],
			"target_metadata": {},
			"base_metadata": {
				"pronoun": {}
			}
		},
		"f": {
			"#": "first-person property",
			"kind": "property",
			"cross_product": true,
			"replacements": [],
			"target_metadata": {},
			"base_metadata": {
				"pronoun": {
					"is_plural": false
				}
			}
		},
		"n": {
			"#": "second-person property",
			"kind": "property",
			"cross_product": true,
			"replacements": [],
			"target_metadata": {},
			"base_metadata": {
				"pronoun": {}
			}
		},
		"t": {
			"#": "third-person property",
			"kind": "property",
			"cross_product": true,
			"replacements": [],
			"target_metadata": {},
			"base_metadata": {
				"pronoun": {}
			}
		},
		"c": {
			"#": "comparative property",
			"kind": "property",
			"cross_product": true,
			"replacements": [],
			"target_metadata": {},
			"base_metadata": {
				"adjective": {}
			}
		},
		"u": {
			"#": "superlative property",
			"kind": "property",
			"cross_product": true,
			"replacements": [],
			"target_metadata": {},
			"base_metadata": {
				"adjective": {}
			}
		},
		"*": {
			"#": "singular third-person pronoun property",
			"kind": "property",
			"cross_product": true,
			"replacements": [],
			"target_metadata": {},
			"base_metadata": {
				"pronoun": {
					"is_plural": false,
					"person": "Third"
				}
			}
		},
		":": {
			"#": "plural pronoun property",
			"kind": "property",
			"cross_product": true,
			"replacements": [],
			"target_metadata": {},
			"base_metadata": {
				"pronoun": {
					"is_plural": true
				}
			}
		},
		"m": {
			"#": "auxiliary verb property",
			"kind": "property",
			"cross_product": true,
			"replacements": [],
			"target_metadata": {},
			"base_metadata": {
				"verb": {
					"is_auxiliary": true
				}
			}
		},
		"<": {
			"#": "American property",
			"kind": "property",
			"cross_product": true,
			"replacements": [],
			"target_metadata": {},
			"base_metadata": {
				"dialect": "American"
			}
		},
		"!": {
			"#": "GB property",
			"kind": "property",
			"cross_product": true,
			"replacements": [],
			"target_metadata": {},
			"base_metadata": {
				"dialect": "British"
			}
		},
		"@": {
			"#": "CA property",
			"kind": "property",
			"cross_product": true,
			"replacements": [],
			"target_metadata": {},
			"base_metadata": {
				"dialect": "Canadian"
			}
		}
	}
}<|MERGE_RESOLUTION|>--- conflicted
+++ resolved
@@ -53,16 +53,11 @@
 					"condition": "."
 				}
 			],
-<<<<<<< HEAD
-			"target_metadata": {},
-			"base_metadata": {}
-=======
-			"adds_metadata": {
+			"target_metadata": {
 				"adjective": {},
 				"adverb": {}
 			},
-			"gifts_metadata": {}
->>>>>>> f1dafbe6
+			"base_metadata": {}
 		},
 		"U": {
 			"#": "'un-' prefix",
